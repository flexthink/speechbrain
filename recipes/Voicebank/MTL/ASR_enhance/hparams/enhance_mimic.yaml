--- conflicted
+++ resolved
@@ -46,11 +46,6 @@
 ctc_type: null  # null, clean, joint
 seq_weight: 0.0
 seq_type: null  # null, clean, joint
-<<<<<<< HEAD
-label_smoothing: 0.1
-=======
-# label_smoothing: 0.1
->>>>>>> 2f387bbf
 
 # Here, the pretrained perceptual model is downloaded from the
 # speechbrain HuggingFace repository. However, a local path pointing

--- conflicted
+++ resolved
@@ -117,11 +117,7 @@
                     self.scaler.unscale_(self.wav2vec_optimizer)
                 self.scaler.unscale_(self.model_optimizer)
                 if self.check_gradients(loss):
-<<<<<<< HEAD
                     if self.optimizer_step > self.hparams.warmup_steps:
-=======
-                    if not self.hparams.freeze_wav2vec:
->>>>>>> c229dbcd
                         self.scaler.step(self.wav2vec_optimizer)
                     self.scaler.step(self.model_optimizer)
                 self.scaler.update()

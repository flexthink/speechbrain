--- conflicted
+++ resolved
@@ -94,8 +94,6 @@
             and current_epoch % self.hparams.valid_search_interval == 0
         )
         is_test_search = stage == sb.Stage.TEST
-<<<<<<< HEAD
-=======
 
         if any([is_valid_search, is_test_search]):
             # Note: For valid_search, for the sake of efficiency, we only perform beamsearch with
@@ -111,7 +109,6 @@
                     enc_out.detach(), wav_lens
                 )
 
->>>>>>> 61788382
         return p_ctc, p_seq, wav_lens, hyps
 
     def compute_objectives(self, predictions, batch, stage):
@@ -602,13 +599,6 @@
 
         valid_dataloader_opts = {"batch_sampler": valid_bsampler}
 
-<<<<<<< HEAD
-    """
-=======
-        if collate_fn is not None:
-            valid_dataloader_opts["collate_fn"] = collate_fn
-
->>>>>>> 61788382
     # Training
     asr_brain.fit(
         asr_brain.hparams.epoch_counter,
@@ -617,7 +607,6 @@
         train_loader_kwargs=train_dataloader_opts,
         valid_loader_kwargs=valid_dataloader_opts,
     )
-    """
 
     # Testing
     for k in test_datasets.keys():  # keys are test_clean, test_other etc

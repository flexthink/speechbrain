--- conflicted
+++ resolved
@@ -422,13 +422,8 @@
             if valid_set is not None:
                 self.modules.eval()
                 with torch.no_grad():
-<<<<<<< HEAD
-                    for batch in tzip(*valid_set):
+                    for batch in tqdm(valid_set):
                         stats = self.evaluate_batch(batch, test_mode=False)
-=======
-                    for batch in tqdm(valid_set):
-                        stats = self.evaluate_batch(batch)
->>>>>>> 5797b242
                         self.add_stats(valid_stats, stats)
 
             self.on_epoch_end(epoch, train_stats, valid_stats)
@@ -446,13 +441,8 @@
         test_stats = {}
         self.modules.eval()
         with torch.no_grad():
-<<<<<<< HEAD
-            for batch in tzip(*test_set):
+            for batch in tqdm(test_set):
                 stats = self.evaluate_batch(batch, test_mode=True)
-=======
-            for batch in tqdm(test_set):
-                stats = self.evaluate_batch(batch)
->>>>>>> 5797b242
                 self.add_stats(test_stats, stats)
 
         return test_stats